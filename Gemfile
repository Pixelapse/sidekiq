source 'http://rubygems.org'
gemspec

gem 'celluloid', "~> 0.12.0"
gem 'slim'
<<<<<<< HEAD
gem 'sass'
gem 'rails', '3.2.8'
gem 'sqlite3', :platform => :mri
=======
gem 'sqlite3'
>>>>>>> 1767c9c2

group :test do
  gem 'simplecov', :require => false
end

group :development do
<<<<<<< HEAD
  gem 'pry', :platform => :mri
  gem 'sprockets-sass'
  gem 'compass'
=======
>>>>>>> 1767c9c2
  gem 'shotgun'
end<|MERGE_RESOLUTION|>--- conflicted
+++ resolved
@@ -3,24 +3,13 @@
 
 gem 'celluloid', "~> 0.12.0"
 gem 'slim'
-<<<<<<< HEAD
-gem 'sass'
-gem 'rails', '3.2.8'
 gem 'sqlite3', :platform => :mri
-=======
-gem 'sqlite3'
->>>>>>> 1767c9c2
 
 group :test do
   gem 'simplecov', :require => false
 end
 
 group :development do
-<<<<<<< HEAD
   gem 'pry', :platform => :mri
-  gem 'sprockets-sass'
-  gem 'compass'
-=======
->>>>>>> 1767c9c2
   gem 'shotgun'
 end