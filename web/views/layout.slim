--- conflicted
+++ resolved
@@ -1,11 +1,8 @@
 doctype html
 html
   head
-<<<<<<< HEAD
     title= Sidekiq::NAME
-=======
     meta name="viewport" content="width=device-width,initial-scale=1.0"
->>>>>>> 3e3b6b20
     link href='#{{root_path}}stylesheets/bootstrap.css' media='screen' rel='stylesheet' type='text/css'
     link href='#{{root_path}}stylesheets/application.css' media='screen' rel='stylesheet' type='text/css'
     script type="text/javascript" src="#{{root_path}}javascripts/application.js"
