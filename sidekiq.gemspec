# -*- encoding: utf-8 -*-
require File.expand_path('../lib/sidekiq/version', __FILE__)

Gem::Specification.new do |gem|
  gem.authors       = ["Mike Perham"]
  gem.email         = ["mperham@gmail.com"]
  gem.description   = gem.summary = "Simple, efficient message processing for Ruby"
  gem.homepage      = "http://mperham.github.com/sidekiq"
  gem.license       = "LGPL-3.0"

  gem.executables   = ['sidekiq', 'sidekiqctl']
  gem.files         = `git ls-files | grep -v myapp`.split("\n")
  gem.test_files    = `git ls-files -- test/*`.split("\n")
  gem.name          = "sidekiq"
  gem.require_paths = ["lib"]
  gem.version       = Sidekiq::VERSION
  gem.add_dependency                  'redis', '~> 3'
  gem.add_dependency                  'redis-namespace'
  gem.add_dependency                  'connection_pool', '~> 0.9.2'
  gem.add_dependency                  'celluloid', '~> 0.12.0'
  gem.add_dependency                  'multi_json', '~> 1'
<<<<<<< HEAD
  gem.add_development_dependency      'minitest'
  gem.add_development_dependency      'sinatra'
  gem.add_development_dependency      'slim'
  gem.add_development_dependency      'rake'
  gem.add_development_dependency      'actionmailer'
  gem.add_development_dependency      'activerecord'
  gem.add_development_dependency      'pry'
=======
  gem.add_development_dependency      'minitest', '~> 4'
  gem.add_development_dependency      'sinatra'
  gem.add_development_dependency      'slim'
  gem.add_development_dependency      'rake'
  gem.add_development_dependency      'actionmailer', '~> 3'
  gem.add_development_dependency      'activerecord', '~> 3'
>>>>>>> d46c1341
end<|MERGE_RESOLUTION|>--- conflicted
+++ resolved
@@ -19,20 +19,10 @@
   gem.add_dependency                  'connection_pool', '~> 0.9.2'
   gem.add_dependency                  'celluloid', '~> 0.12.0'
   gem.add_dependency                  'multi_json', '~> 1'
-<<<<<<< HEAD
-  gem.add_development_dependency      'minitest'
+  gem.add_development_dependency      'minitest', '~> 4'
   gem.add_development_dependency      'sinatra'
   gem.add_development_dependency      'slim'
   gem.add_development_dependency      'rake'
   gem.add_development_dependency      'actionmailer'
   gem.add_development_dependency      'activerecord'
-  gem.add_development_dependency      'pry'
-=======
-  gem.add_development_dependency      'minitest', '~> 4'
-  gem.add_development_dependency      'sinatra'
-  gem.add_development_dependency      'slim'
-  gem.add_development_dependency      'rake'
-  gem.add_development_dependency      'actionmailer', '~> 3'
-  gem.add_development_dependency      'activerecord', '~> 3'
->>>>>>> d46c1341
 end