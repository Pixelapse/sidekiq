--- conflicted
+++ resolved
@@ -55,17 +55,10 @@
         self.sidekiq_options_hash = get_sidekiq_options.merge(stringify_keys(opts || {}))
       end
 
-<<<<<<< HEAD
-      DEFAULT_SIDEKIQ_OPTIONS = { 'unique' => true, 'retry' => true, 'queue' => 'default' }
-
-      def get_sidekiq_options # :nodoc:
-        defined?(@sidekiq_options) ? @sidekiq_options : DEFAULT_SIDEKIQ_OPTIONS
-=======
       DEFAULT_OPTIONS = { 'retry' => true, 'queue' => 'default' }
 
       def get_sidekiq_options # :nodoc:
         self.sidekiq_options_hash ||= DEFAULT_OPTIONS
->>>>>>> 3447da3c
       end
 
       def stringify_keys(hash) # :nodoc:
